--- conflicted
+++ resolved
@@ -131,14 +131,9 @@
                 onPressed: () => print('FlatButton'),
                 child: const Text('Click me!'),
               ),
-<<<<<<< HEAD
-              SizedBox(width: 15),
+              const SizedBox(width: 15),
               TextButton(
                 onPressed: null,
-=======
-              const SizedBox(width: 15),
-              FlatButton(
->>>>>>> e70728af
                 child: const Text("Can't click me!"),
                 autofocus: true,
               ),
@@ -159,14 +154,9 @@
                 onPressed: () => print('RaisedButton'),
                 child: const Text('Click me!'),
               ),
-<<<<<<< HEAD
-              SizedBox(width: 15),
+              const SizedBox(width: 15),
               ElevatedButton(
                 onPressed: null,
-=======
-              const SizedBox(width: 15),
-              RaisedButton(
->>>>>>> e70728af
                 child: const Text("Can't click me!"),
               ),
             ]),
@@ -202,16 +192,11 @@
                     ),
                     Row(
                       children: <Widget>[
-<<<<<<< HEAD
                         Checkbox(
                           value: true,
                           onChanged: null,
                         ),
-                        Text('Disabled'),
-=======
-                        Checkbox(value: true),
                         const Text('Disabled'),
->>>>>>> e70728af
                       ],
                     ),
                   ],
@@ -233,16 +218,11 @@
                     ),
                     Row(
                       children: <Widget>[
-<<<<<<< HEAD
                         Switch(
                           value: true,
                           onChanged: null,
                         ),
-                        Text('Disabled'),
-=======
-                        Switch(value: true),
                         const Text('Disabled'),
->>>>>>> e70728af
                       ],
                     ),
                     Row(
@@ -267,17 +247,12 @@
                     ),
                     Row(
                       children: <Widget>[
-<<<<<<< HEAD
                         Radio(
                           value: 3,
                           groupValue: 1,
                           onChanged: null,
                         ),
-                        Text('Disabled'),
-=======
-                        Radio(value: 3, groupValue: 1),
                         const Text('Disabled'),
->>>>>>> e70728af
                       ],
                     ),
                   ],
